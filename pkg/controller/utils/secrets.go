package utils

import (
	"context"
	"errors"
	"fmt"
	"os"

	"github.com/openshift/hive/pkg/constants"
	corev1 "k8s.io/api/core/v1"
	"k8s.io/apimachinery/pkg/types"
	"k8s.io/client-go/rest"
	"k8s.io/client-go/tools/clientcmd"
	"k8s.io/client-go/tools/clientcmd/api"
	"sigs.k8s.io/controller-runtime/pkg/client"
)

// LoadSecretData loads a given secret key and returns its data as a string.
func LoadSecretData(c client.Client, secretName, namespace, dataKey string) (string, error) {
	s := &corev1.Secret{}
	err := c.Get(context.TODO(), types.NamespacedName{Name: secretName, Namespace: namespace}, s)
	if err != nil {
		return "", err
	}
	retBytes, ok := s.Data[dataKey]
	if !ok {
		return "", fmt.Errorf("secret %s did not contain key %s", secretName, dataKey)
	}
<<<<<<< HEAD
	return string(retStr), nil
}

// Generate the name of the Secret containing AWS Service Provider configuration. The
// prefix should be specified when the env var is known to refer to the global (hive
// namespace) Secret to convert it to the local (CD-specific) name.
// Beware of recursion: we're overloading the env var to refer to both the secret in the
// hive namespace and that in the CD-specific namespace.
func AWSServiceProviderSecretName(prefix string) string {
	spSecretName := os.Getenv(constants.HiveAWSServiceProviderCredentialsSecretRefEnvVar)
	// If no secret is given via env, this is n/a
	if spSecretName == "" {
		return ""
	}
	if prefix == "" {
		return spSecretName
	}
	return prefix + "-" + spSecretName
=======
	switch dataKey {
	case constants.KubeconfigSecretKey, constants.RawKubeconfigSecretKey:
		if _, err := validateKubeconfig(retBytes); err != nil {
			return "", err
		}
	}
	return string(retBytes), nil
}

// RestConfigFromSecret accepts a Secret containing `kubeconfig` and/or `raw-kubeconfig` keys
// and returns a rest.Config loaded therefrom.
// If tryRaw is true, we will look for `raw-kubeconfig` first and use it if present, falling
// back to `kubeconfig` otherwise.
// The error return is non-nil if:
// - The Secret's Data does not contain the [raw-]kubeconfig key(s)
// - The kubeconfig data cannot be Load()ed
// - The kubeconfig is insecure
func RestConfigFromSecret(kubeconfigSecret *corev1.Secret, tryRaw bool) (*rest.Config, error) {
	var kubeconfigData []byte
	if tryRaw {
		kubeconfigData = kubeconfigSecret.Data[constants.RawKubeconfigSecretKey]
	}
	if len(kubeconfigData) == 0 {
		kubeconfigData = kubeconfigSecret.Data[constants.KubeconfigSecretKey]
	}
	if len(kubeconfigData) == 0 {
		return nil, errors.New("kubeconfig secret does not contain necessary data")
	}
	config, err := validateKubeconfig(kubeconfigData)
	if err != nil {
		return nil, err
	}
	kubeConfig := clientcmd.NewDefaultClientConfig(*config, &clientcmd.ConfigOverrides{})
	return kubeConfig.ClientConfig()
}

// validateKubeconfig ensures the kubeconfig represented by kc does not use insecure paths.
// HIVE-2485
func validateKubeconfig(kc []byte) (*api.Config, error) {
	config, err := clientcmd.Load(kc)
	if err != nil {
		return nil, err
	}
	for k, ai := range config.AuthInfos {
		if ai.Exec != nil {
			return nil, fmt.Errorf("insecure exec in AuthInfos[%s]", k)
		}
	}
	return config, nil
>>>>>>> df1ea18f
}<|MERGE_RESOLUTION|>--- conflicted
+++ resolved
@@ -26,26 +26,6 @@
 	if !ok {
 		return "", fmt.Errorf("secret %s did not contain key %s", secretName, dataKey)
 	}
-<<<<<<< HEAD
-	return string(retStr), nil
-}
-
-// Generate the name of the Secret containing AWS Service Provider configuration. The
-// prefix should be specified when the env var is known to refer to the global (hive
-// namespace) Secret to convert it to the local (CD-specific) name.
-// Beware of recursion: we're overloading the env var to refer to both the secret in the
-// hive namespace and that in the CD-specific namespace.
-func AWSServiceProviderSecretName(prefix string) string {
-	spSecretName := os.Getenv(constants.HiveAWSServiceProviderCredentialsSecretRefEnvVar)
-	// If no secret is given via env, this is n/a
-	if spSecretName == "" {
-		return ""
-	}
-	if prefix == "" {
-		return spSecretName
-	}
-	return prefix + "-" + spSecretName
-=======
 	switch dataKey {
 	case constants.KubeconfigSecretKey, constants.RawKubeconfigSecretKey:
 		if _, err := validateKubeconfig(retBytes); err != nil {
@@ -95,5 +75,21 @@
 		}
 	}
 	return config, nil
->>>>>>> df1ea18f
+}
+
+// Generate the name of the Secret containing AWS Service Provider configuration. The
+// prefix should be specified when the env var is known to refer to the global (hive
+// namespace) Secret to convert it to the local (CD-specific) name.
+// Beware of recursion: we're overloading the env var to refer to both the secret in the
+// hive namespace and that in the CD-specific namespace.
+func AWSServiceProviderSecretName(prefix string) string {
+	spSecretName := os.Getenv(constants.HiveAWSServiceProviderCredentialsSecretRefEnvVar)
+	// If no secret is given via env, this is n/a
+	if spSecretName == "" {
+		return ""
+	}
+	if prefix == "" {
+		return spSecretName
+	}
+	return prefix + "-" + spSecretName
 }